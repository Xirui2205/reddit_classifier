import json
import time
import random
import logging
import hashlib
import gzip
import itertools
import openai
from concurrent.futures import ProcessPoolExecutor, as_completed
from pathlib import Path
from queue import Queue
from threading import Thread

# ---------------- SKIP COUNTERS ----------------
from collections import Counter
skip_stats = Counter()

# ---- Optional accurate token counting (fallbacks to heuristic) ----
try:
    import tiktoken
    _enc = tiktoken.get_encoding("cl100k_base")
    def estimate_tokens(txt: str) -> int:
        try:
            return len(_enc.encode(txt))
        except Exception:
            # small fallback
            return max(1, int(len(txt) / 4))
except Exception:
    def estimate_tokens(txt: str) -> int:
        # heuristics: ~4 chars per token baseline for Latin scripts
        # bias a bit higher to be safe
        wc = len(txt.split())
        return max(wc, int(len(txt) * 0.32))

# ---------------- CONFIG ----------------
INPUT_PATH = "kenya_clean_utf8.jsonl"  # default JSONL or JSON input
OUTPUT_DIR = Path("lang_split_out")
TEMP_PREFIX = OUTPUT_DIR / "temp_results_part"
CHECKPOINT_FILE = OUTPUT_DIR / "completed_ids.txt"
LOG_FILE = OUTPUT_DIR / "classifier.log"
SKIPPED_FILE = OUTPUT_DIR / "skipped.jsonl"

MODEL = "deepseek-chat"
MAX_WORKERS = 18
BATCH_SIZE = 40
RETRIES = 3
MAX_LINES_PER_PART = 100000
LONG_TEXT_LIMIT = 500
SLEEP_BETWEEN_BATCHES = 1.0

# ---------------- API KEY ----------------
openai.api_key = "sk-33a98b12f11f4300857e5ca93bf90e24"
openai.api_base = "https://api.deepseek.com"

# ---------------- LOGGING ----------------
OUTPUT_DIR.mkdir(exist_ok=True)
logging.basicConfig(
    filename=LOG_FILE,
    level=logging.INFO,
    format="%(asctime)s [%(levelname)s] %(message)s",
)
console = logging.StreamHandler()
console.setLevel(logging.INFO)
logging.getLogger("").addHandler(console)

# ---------------- SYSTEM PROMPT ----------------
SYSTEM_PROMPT = (
    "You are an expert linguist trained to classify Kenyan Reddit comments by language type. "
    "Each object contains {id, text}. For every comment, identify the dominant language category "
    "using one of the following EXACT labels (return only one label per id):\n\n"
    "1. 'Swahili' — The comment is written mainly or entirely in standard Swahili.\n"
    "2. 'English and Swahili' — The comment mixes full English and full Swahili sentences or clauses.\n"
    "3. 'Sheng' — Kenyan urban slang blending English and Swahili, with slang expressions or phonetic distortions.\n"
    "4. 'English' — Purely English, no Swahili or Sheng words.\n\n"
    "If uncertain between 'Sheng' and 'English and Swahili', prefer 'Sheng' when informal or slangy.\n"
    "Return JSON list only: "
    "[{\"id\": \"abc123\", \"language\": \"Sheng\"}, {\"id\": \"def456\", \"language\": \"Swahili\"}]\n\n"
    "CRITICAL RULES:\n"
    "- No markdown, explanations, or commentary.\n"
    "- Use exactly one label.\n"
    "- Output must be valid JSON only."
)

# ---------------- AUTO-TUNER V4 ----------------
class AutoTuner:
    """
    Efficiency & latency aware tuner with adaptive ceilings and token-budgeted batching.

    Inputs to adjust():
      - success: bool
      - rate:    comments/sec (throughput)
      - token_rate: tokens/sec (optional, 0 if unknown)
      - avg_latency: average seconds per batch recently (EMA-friendly)

    It will:
      * Immediately back off on repeated failures.
      * Use EMA of rate & latency; if efficiency (rate/worker) drops >10%, back off.
      * Slowly ramp up when stable.
      * Raise soft ceilings every 30 minutes of stability.
      * Apply model-aware concurrency cap = min(ceiling, floor(60 / max(0.5, avg_latency))).
      * Adjust batch size toward a target token budget.
    """

    def __init__(self, max_workers=MAX_WORKERS, batch_size=BATCH_SIZE):
        self.max_workers = max(1, int(max_workers))
        self.batch_size = max(1, int(batch_size))

        # Soft ceilings start at config; can grow slowly
        self.ceiling_workers = self.max_workers
        self.ceiling_batch   = self.batch_size

        # Smoothing
        self.ema_alpha = 0.2
        self.ema_rate = 0.0
        self.ema_token_rate = 0.0
        self.ema_latency = 0.0

        self.prev_ema_rate = 0.0
        self.prev_eff = 0.0
        self.success_streak = 0
        self.fail_streak = 0
        self.last_adjust = time.time()
        self.last_ceiling_raise = time.time()

        # Token budget for a batch (tune as needed)
        self.target_batch_tokens = 3800

    def _ema(self, prev, x):
        return x if prev <= 0 else (self.ema_alpha * x + (1 - self.ema_alpha) * prev)

    def adjust(self, success: bool, rate: float = 0.0, total: int = 0, token_rate: float = 0.0, avg_latency: float = 0.0):
        now = time.time()

        # Update EMAs
        if rate > 0:
            self.ema_rate = self._ema(self.ema_rate, rate)
        if token_rate > 0:
            self.ema_token_rate = self._ema(self.ema_token_rate, token_rate)
        if avg_latency > 0:
            self.ema_latency = self._ema(self.ema_latency, avg_latency)

        # Success/failure streaks
        if success:
            self.success_streak += 1
            self.fail_streak = 0
        else:
            self.fail_streak += 1
            self.success_streak = 0

        # Immediate backoff on repeated failures
        if self.fail_streak >= 3:
            old_w, old_b = self.max_workers, self.batch_size
            self.max_workers = max(1, int(self.max_workers * 0.75))
            self.batch_size  = max(5, int(self.batch_size * 0.8))
            logging.warning(f"⚠️ AutoTuner: reducing load → workers {old_w}->{self.max_workers}, batch {old_b}->{self.batch_size}")
            self.fail_streak = 0
            self.last_adjust = now
            return

        # Efficiency check every ~2 minutes
        if now - self.last_adjust > 120 and self.ema_rate > 0:
            efficiency = self.ema_rate / max(self.max_workers, 1)
            if self.prev_eff > 0:
                delta_eff = (efficiency - self.prev_eff) / self.prev_eff
                if delta_eff < -0.10:
                    # efficiency per worker dropped >10% → back off gently
                    old_w, old_b = self.max_workers, self.batch_size
                    self.max_workers = max(1, int(self.max_workers * 0.9))
                    self.batch_size  = max(5, int(self.batch_size * 0.95))
                    logging.warning(f"📉 Efficiency↓ {delta_eff*100:.1f}% → workers {old_w}->{self.max_workers}, batch {old_b}->{self.batch_size}")
                    self.last_adjust = now
                    self.prev_eff = efficiency
                    return
            self.prev_eff = efficiency

        # Model-aware concurrency cap by latency
        if self.ema_latency > 0:
            cap_by_latency = max(1, int(min(MAX_WORKERS, 180.0 / max(0.5, self.ema_latency))))
            if self.ceiling_workers > cap_by_latency:
                self.ceiling_workers = max(1, cap_by_latency)
                logging.info(f"⏱️ Latency cap applied → workers ≤ {self.ceiling_workers}")

        # Gradual scale up on stability
        if self.success_streak >= 20 and now - self.last_adjust > 120:
            old_w, old_b = self.max_workers, self.batch_size
            new_w = min(int(self.max_workers * 1.10), self.ceiling_workers)
            new_b = min(int(self.batch_size * 1.05), self.ceiling_batch)

            if new_w > self.max_workers or new_b > self.batch_size:
                self.max_workers, self.batch_size = max(1, new_w), max(5, new_b)
                logging.info(f"🚀 AutoTuner: increasing load → workers {old_w}->{self.max_workers}, batch {old_b}->{self.batch_size}")
                self.last_adjust = now
            self.success_streak = 0

        # Adaptive ceiling raise every 30 minutes with no recent fails
        if now - self.last_ceiling_raise > 1800 and self.fail_streak == 0:
            old_cw, old_cb = self.ceiling_workers, self.ceiling_batch
            self.ceiling_workers = min(int(self.ceiling_workers * 1.10) + 1, 64)
            self.ceiling_batch   = min(int(self.ceiling_batch * 1.10) + 1, 120)
            logging.info(f"🧠 Adaptive ceiling raised → workers ≤ {self.ceiling_workers}, batch ≤ {self.ceiling_batch}")
            self.last_ceiling_raise = now

        # Token-budgeted batch sizing (only if we have token rate or rough latency)
        if self.ema_token_rate > 0 and self.ema_rate > 0:
            # average tokens per comment ≈ token_rate / rate
            avg_tpc = max(1.0, self.ema_token_rate / self.ema_rate)
            target_b = int(self.target_batch_tokens / avg_tpc)
            target_b = min(max(5, target_b), self.ceiling_batch)
            # Move slowly toward target
            if target_b > self.batch_size:
                self.batch_size = min(self.batch_size + max(1, int(0.1 * self.batch_size)), target_b)
            elif target_b < self.batch_size:
                self.batch_size = max(target_b, int(self.batch_size * 0.9))

    def get_params(self):
        return int(self.max_workers), int(self.batch_size)


# ---------------- GLOBALS ----------------
cache = {}
done_ids = set()

def iter_input_lines(path: Path):
    """Yield non-empty lines from the input file, handling gzip transparently."""
    path = Path(path)
    if not path.exists():
        logging.error(f"Input file not found: {path}")
        return

    opener = gzip.open if path.suffix == ".gz" else open
    try:
        with opener(path, "rt", encoding="utf-8", errors="ignore") as fh:
            for line in fh:
                line = line.strip()
                if not line:
                    continue
                yield line
    except OSError as exc:
        logging.error(f"Failed to read input file {path}: {exc}")


def validate_checkpoint():
    """Safely handle resume logic — detect stale or incomplete checkpoints."""
    if not CHECKPOINT_FILE.exists():
        logging.info("No checkpoint file found — starting fresh.")
        return set()

    try:
        with open(CHECKPOINT_FILE, "r", encoding="utf-8") as fh:
            done = {line.strip() for line in fh if line.strip()}
        total_lines = sum(1 for _ in iter_input_lines(INPUT_PATH))
        pct = (len(done) / total_lines) * 100 if total_lines else 0

        logging.info(f"Resuming with {len(done):,}/{total_lines:,} ({pct:.1f}%) comments already processed.")

        # ✅ If checkpoint seems too large or dataset changed → force partial restart
        if total_lines and len(done) >= total_lines:
            logging.warning("⚠️ Checkpoint indicates all lines processed — forcing full recheck of unclassified records.")
            return set()  # treat as fresh start, but keep old outputs

        # ✅ If checkpoint covers >90% but not all, verify outputs actually exist
        if pct > 90:
            logging.info("Checkpoint covers >90%, verifying unprocessed records.")
        return done

    except Exception as e:
        logging.warning(f"⚠️ Checkpoint validation failed ({e}) — starting from scratch.")
        return set()


def get_unprocessed_lines(path: Path, completed_ids):
    """Stream lines that still need processing, skipping ones already in the checkpoint."""
    for line in iter_input_lines(path):
        try:
            rec = json.loads(line)
        except json.JSONDecodeError:
            skip_stats["malformed_json"] += 1
            continue

        cid = rec.get("id") or rec.get("comment_id") or rec.get("post_id") or ""
        cid = str(cid).strip()
        if cid and cid in completed_ids:
            continue

        yield line


writer_q = Queue()
part_index = 1
lines_in_part = 0


# ---------------- WRITER THREAD ----------------
def writer_thread():
    global part_index, lines_in_part
    current_path = f"{TEMP_PREFIX}_{part_index:03d}.jsonl"
    while True:
        recs = writer_q.get()
        if recs is None:
            break
        with open(current_path, "a", encoding="utf-8") as f:
            for r in recs:
                f.write(json.dumps(r, ensure_ascii=False) + "\n")
                lines_in_part += 1
                with open(CHECKPOINT_FILE, "a", encoding="utf-8") as ckp:
                    ckp.write(r["id"] + "\n")
        if lines_in_part >= MAX_LINES_PER_PART:
            lines_in_part = 0
            part_index += 1
            current_path = f"{TEMP_PREFIX}_{part_index:03d}.jsonl"
    logging.info("Writer thread finished.")


Thread(target=writer_thread, daemon=True).start()


# ---------------- UTILITIES ----------------
def safe_text_check(text):
    if not text.strip():
        return False
    if '"' not in text and "'" not in text:
        return False
    return True


def hash_text(text):
    return hashlib.md5(text.encode("utf-8")).hexdigest()


# ---------------- DEEPSEEK BATCH ----------------
def deepseek_batch(batch):
    """Send a batch to DeepSeek safely.
       Handles:
         • Full comment text (no truncation)
         • Rate limits and retries
         • Partial responses (retry once, then halve)
         • Content filter rejections (skips flagged comments)
         • Returns empty list gracefully if nothing parsed
    """
    time.sleep(random.uniform(0.05, 0.3))

    # --- token stats for telemetry ---
    content_texts = [b["text"] for b in batch]
    approx_tokens = sum(estimate_tokens(t) for t in content_texts)

    # --- no truncation, send full text ---
    payload = [{"id": b["id"], "text": b["text"]} for b in batch]
    content = json.dumps(payload, ensure_ascii=False)

    last_err_msg = ""
    for attempt in range(RETRIES):
        start = time.time()
        try:
            r = openai.ChatCompletion.create(
                model=MODEL,
                messages=[
                    {"role": "system", "content": SYSTEM_PROMPT},
                    {"role": "user", "content": content},
                ],
                temperature=0,
                max_tokens=1500,
            )
            txt = r["choices"][0]["message"]["content"].strip()

            # --- try to parse model output ---
            try:
                out = json.loads(txt)
            except json.JSONDecodeError:
                s, e = txt.find("["), txt.rfind("]")
                if s != -1 and e != -1:
                    out = json.loads(txt[s:e + 1])
                else:
                    raise

            # --- attach meta info for tuner ---
            latency = time.time() - start
            for rec in out:
                rec["_latency"] = latency
                rec["_tokens"] = approx_tokens
                rec["_batch"] = len(batch)
            return out

        except Exception as e:
            msg = str(e)
            last_err_msg = msg

            # --- handle content-filter rejections ---
            if "Content Exists Risk" in msg or "invalid_request_error" in msg:
                logging.warning("⚠️ DeepSeek content filter triggered — isolating offending texts.")
                safe_results = []
                for b in batch:
                    try:
                        single_payload = json.dumps([{"id": b["id"], "text": b["text"]}], ensure_ascii=False)
                        r = openai.ChatCompletion.create(
                            model=MODEL,
                            messages=[
                                {"role": "system", "content": SYSTEM_PROMPT},
                                {"role": "user", "content": single_payload},
                            ],
                            temperature=0,
                            max_tokens=1500,
                        )
                        txt_single = r["choices"][0]["message"]["content"].strip()
                        try:
                            parsed = json.loads(txt_single)
                            safe_results.extend(parsed)
                        except Exception as inner_parse_err:
                            logging.warning(f"🧩 Skip one comment: parse error {inner_parse_err}")
                            continue
                    except Exception as inner_e:
                        logging.warning(f"🧩 Skipping one comment due to filter: {inner_e}")
                        continue

                if safe_results:
                    return safe_results

                logging.warning("🧩 All comments in batch skipped due to content filter.")
                return []

            # --- rate limit handling ---
            if "429" in msg or "rate limit" in msg.lower():
                wait = 62 + random.uniform(0, 5)
                logging.warning(f"🚫 Rate limit hit (429); pausing {wait:.1f}s to reset window")
                time.sleep(wait)
                continue

            # --- handle partial responses ---
            if "Response ended prematurely" in msg:
                logging.warning("Partial response → retrying same batch once")
                time.sleep(5)
                try:
                    # retry full batch once
                    return deepseek_batch(batch)
                except Exception as e2:
                    logging.warning(f"Second partial → shrinking batch and retrying ({e2})")
                    time.sleep(5)
                    smaller_batch = batch[: max(10, len(batch) // 2)]
                    return deepseek_batch(smaller_batch)

            # --- generic transient errors ---
            logging.warning(f"DeepSeek error (attempt {attempt+1}/{RETRIES}): {msg}")
            time.sleep(2 + attempt)
            continue

    # --- if all retries exhausted ---
    logging.warning(f"DeepSeek error: retries exhausted. Last error: {last_err_msg}")
    return []


def main():
    start_time = time.time()
    total = 0
    cumulative_tokens = 0
    batch, futures = [], []
    synthetic_counter = 0

    # ✅ Load and validate checkpoint
    done_ids = validate_checkpoint()
    tuner = AutoTuner(MAX_WORKERS, BATCH_SIZE)
    max_workers, batch_size = tuner.get_params()
    total_lines = sum(1 for _ in iter_input_lines(INPUT_PATH))

    line_iter = get_unprocessed_lines(INPUT_PATH, done_ids)
    try:
        first_line = next(line_iter)
    except StopIteration:
        logging.info("All records already processed — exiting cleanly.")
        return
    unprocessed = itertools.chain([first_line], line_iter)

    remaining_estimate = max(total_lines - len(done_ids), 0)
    logging.info(
        f"Starting classification on ≈{remaining_estimate:,} remaining comments out of {total_lines:,} total."
    )

    from collections import deque
    token_history = deque()

    pending_batches = {}

<<<<<<< HEAD
    def mark_skipped(records, reason):
        if not records:
            return 0
        reason_key = f"skip_{reason}"
        skip_stats[reason_key] += len(records)
        logging.warning(
            f"🧩 Skipping {len(records)} comment(s) due to {reason}."
        )
        with open(CHECKPOINT_FILE, "a", encoding="utf-8") as ckp, open(
            SKIPPED_FILE, "a", encoding="utf-8"
        ) as sf:
            for item in records:
                cid = str(item.get("id", "")).strip() or str(item.get("comment_id", "")).strip()
                text = item.get("text", "")
                if cid:
                    done_ids.add(cid)
                    ckp.write(cid + "\n")
                sf.write(
                    json.dumps(
                        {
                            "id": cid or item.get("id", ""),
                            "text": text,
                            "reason": reason,
                        },
                        ensure_ascii=False,
                    )
                    + "\n"
                )
        return len(records)

=======
>>>>>>> cc617ef0
    def drain_completed_futures():
        nonlocal futures, pending_batches, total, max_workers, batch_size, token_history, cumulative_tokens
        if not futures:
            return

        meta_batches = 0
        sum_latency = 0.0
        for fut in as_completed(list(futures)):
            try:
                result = fut.result()
            except Exception as e:
                logging.warning(f"⚠️ Worker future raised exception: {e}")
                result = []

            original_batch = pending_batches.pop(fut, [])

            # --- handle empty/failed batch ---
            if not result:
                skip_stats["empty_batch"] += 1
                logging.warning("⚠️ Empty batch returned — retrying in smaller chunks.")
<<<<<<< HEAD
                failed_records = []
=======
>>>>>>> cc617ef0
                try:
                    for i in range(0, len(original_batch), 10):
                        sub = original_batch[i:i+10]
                        sub_result = deepseek_batch(sub)
                        if sub_result:
<<<<<<< HEAD
                            sub_map = {item["id"]: item["text"] for item in sub}
                            for r in sub_result:
                                cid = r.get("id")
                                if "text" not in r or not r["text"]:
                                    r["text"] = sub_map.get(cid, "")
                                r.pop("_latency", None)
                                r.pop("_tokens", None)
                                r.pop("_batch", None)
                            writer_q.put(sub_result)
                            for r in sub_result:
                                text_val = r.get("text", "")
                                if text_val:
                                    cache[hash_text(text_val)] = r.get("language", "")
=======
                            writer_q.put(sub_result)
                            for r in sub_result:
                                cache[hash_text(r["text"])] = r.get("language", "")
>>>>>>> cc617ef0
                                rid = str(r.get("id", "")).strip()
                                if rid:
                                    done_ids.add(rid)
                            total += len(sub_result)
<<<<<<< HEAD
                        else:
                            failed_records.extend(sub)
                    continue
                except Exception as retry_err:
                    logging.warning(f"⚠️ Retry of empty batch failed: {retry_err}")
                    failed_records = list(original_batch)
                if failed_records:
                    total += mark_skipped(failed_records, "deepseek_failure")
=======
                    continue
                except Exception as retry_err:
                    logging.warning(f"⚠️ Retry of empty batch failed: {retry_err}")
>>>>>>> cc617ef0
                continue

            # --- normal successful batch handling ---
            lat = result[0].get("_latency", 0.0)
            toks = result[0].get("_tokens", 0)
            meta_batches += 1
            sum_latency += float(lat)
            cumulative_tokens += int(toks)

            id_to_text = {item["id"]: item["text"] for item in original_batch}

            for r in result:
                cid = r["id"]
                orig = id_to_text.get(cid, "")
                if "text" not in r or not r["text"]:
                    r["text"] = orig
                r.pop("_latency", None)
                r.pop("_tokens", None)
                r.pop("_batch", None)

            writer_q.put(result)
            for r in result:
                cache[hash_text(r["text"])] = r.get("language", "")
                rid = str(r.get("id", "")).strip()
                if rid:
                    done_ids.add(rid)
            total += len(result)

            # --- tune dynamically ---
            elapsed = time.time() - start_time
            rate = total / elapsed if elapsed > 0 else 0.0
            avg_latency = (sum_latency / meta_batches) if meta_batches else 0.0
            token_rate = (cumulative_tokens / elapsed) if elapsed > 0 else 0.0
            tuner.adjust(True, rate=rate, total=total,
                         token_rate=token_rate, avg_latency=avg_latency)

        futures.clear()
        max_workers, batch_size = tuner.get_params()

        # --- progress logging ---
        elapsed = time.time() - start_time
        rate = total / elapsed if elapsed > 0 else 0.0
        avg_latency = (sum_latency / meta_batches) if meta_batches else 0.0
        token_rate = (cumulative_tokens / elapsed) if elapsed > 0 else 0.0
        eta = (total_lines - total) / rate / 3600 if rate > 0 else 0.0
        logging.info(
            f"✅ Progress: {total:,}/{total_lines:,} processed "
            f"({rate:.1f}/s, {int(token_rate)} tok/s, avg_lat {avg_latency:.2f}s) "
            f"| ETA ≈ {eta:.2f}h | batch={batch_size}, workers={max_workers}"
        )

        # --- 30-min moving-average token/s ---
        now_ts = time.time()
        token_history.append((now_ts, cumulative_tokens))
        while token_history and now_ts - token_history[0][0] > 1800:
            token_history.popleft()
        if len(token_history) > 1:
            old_time, old_tokens = token_history[0]
            window_tokens = cumulative_tokens - old_tokens
            window_time = now_ts - old_time
            if window_time > 0:
                moving_avg_tok_s = window_tokens / window_time
                logging.info(f"⚡ 30-min moving-avg token/s: {moving_avg_tok_s:,.0f}")

    with ProcessPoolExecutor(max_workers=max_workers) as executor:
        for line in unprocessed:
            try:
                rec = json.loads(line)
            except json.JSONDecodeError:
                continue

            cid = rec.get("id") or f"auto_{synthetic_counter + 1}"
            synthetic_counter += 1
            text = rec.get("body") or rec.get("text") or ""
            if not safe_text_check(text):
                continue
            if len(text.split()) > LONG_TEXT_LIMIT:
                text = " ".join(text.split()[:LONG_TEXT_LIMIT])

            h = hash_text(text)
            if h in cache:
                lang = cache[h]
                writer_q.put([{"id": cid, "text": text, "language": lang}])
                done_ids.add(cid)
                total += 1
                continue

            batch.append({"id": cid, "text": text})

            # --- flush batch early if token count too high ---
            if sum(estimate_tokens(b["text"]) for b in batch) > 7000:
                payload = [dict(item) for item in batch]
                fut = executor.submit(deepseek_batch, payload)
                futures.append(fut)
                pending_batches[fut] = payload
                batch = []

            # --- normal batch-size flush ---
            if len(batch) >= batch_size:
                payload = [dict(item) for item in batch]
                fut = executor.submit(deepseek_batch, payload)
                futures.append(fut)
                pending_batches[fut] = payload
                batch = []

            # ---- drain futures when queue is full ----
            if len(futures) >= max_workers * 2:
                drain_completed_futures()

        # Drain any remaining futures after input exhaustion
        drain_completed_futures()

    # ---- tail batch ----
<<<<<<< HEAD
    if batch:
=======
    if batch:
>>>>>>> cc617ef0
        result = deepseek_batch(batch)
        if result:
            id_to_text = {item["id"]: item["text"] for item in batch}
            for r in result:
                cid = r["id"]
                orig = id_to_text.get(cid, "")
                if "text" not in r or not r["text"]:
                    r["text"] = orig
                r.pop("_latency", None)
                r.pop("_tokens", None)
                r.pop("_batch", None)
            writer_q.put(result)
            for r in result:
                rid = str(r.get("id", "")).strip()
                if rid:
                    done_ids.add(rid)
            total += len(result)
<<<<<<< HEAD
        else:
            total += mark_skipped(batch, "deepseek_failure")
=======
>>>>>>> cc617ef0

    writer_q.put(None)
    elapsed = time.time() - start_time
    rate = total / elapsed if elapsed > 0 else 0.0
    logging.info(f"✅ Done {total:,} new comments in {elapsed/3600:.2f}h ({rate:.1f}/s)")

    # ---- split to final files ----
    counts = {"Swahili": 0, "English and Swahili": 0,
              "Sheng": 0, "English": 0, "Unknown": 0}
    out_files = {
        "Swahili": open(OUTPUT_DIR / "swahili.jsonl", "w", encoding="utf-8"),
        "English and Swahili": open(OUTPUT_DIR / "mixed.jsonl", "w", encoding="utf-8"),
        "Sheng": open(OUTPUT_DIR / "sheng.jsonl", "w", encoding="utf-8"),
        "English": open(OUTPUT_DIR / "english.jsonl", "w", encoding="utf-8"),
    }

    temp_files = sorted(OUTPUT_DIR.glob("temp_results_part_*.jsonl"))
    for part in temp_files:
        with open(part, "r", encoding="utf-8") as fpart:
            for line in fpart:
                try:
                    rec = json.loads(line)
                    lang = rec.get("language") or rec.get("Language") or rec.get("label") or "Unknown"
                    if lang in out_files:
                        counts[lang] = counts.get(lang, 0) + 1
                        out_files[lang].write(line)
                    else:
                        skip_stats["unexpected_label"] += 1
                except Exception:
                    continue

    for fobj in out_files.values():
        fobj.close()

    logging.info("📊 Summary:")
    for k, v in counts.items():
        logging.info(f"{k:<22}: {v}")
    logging.info(f"📁 Split files in: {OUTPUT_DIR.absolute()}")

    if skip_stats:
        logging.info("🧩 Skipped content summary:")
        for reason, count in skip_stats.items():
            logging.info(f"   {reason:<18}: {count:,}")
    else:
        logging.info("🧩 No comments were skipped due to filters or parse errors.")


if __name__ == "__main__":
    main()<|MERGE_RESOLUTION|>--- conflicted
+++ resolved
@@ -1,768 +1,695 @@
-import json
-import time
-import random
-import logging
-import hashlib
-import gzip
-import itertools
-import openai
-from concurrent.futures import ProcessPoolExecutor, as_completed
-from pathlib import Path
-from queue import Queue
-from threading import Thread
-
-# ---------------- SKIP COUNTERS ----------------
-from collections import Counter
-skip_stats = Counter()
-
-# ---- Optional accurate token counting (fallbacks to heuristic) ----
-try:
-    import tiktoken
-    _enc = tiktoken.get_encoding("cl100k_base")
-    def estimate_tokens(txt: str) -> int:
-        try:
-            return len(_enc.encode(txt))
-        except Exception:
-            # small fallback
-            return max(1, int(len(txt) / 4))
-except Exception:
-    def estimate_tokens(txt: str) -> int:
-        # heuristics: ~4 chars per token baseline for Latin scripts
-        # bias a bit higher to be safe
-        wc = len(txt.split())
-        return max(wc, int(len(txt) * 0.32))
-
-# ---------------- CONFIG ----------------
-INPUT_PATH = "kenya_clean_utf8.jsonl"  # default JSONL or JSON input
-OUTPUT_DIR = Path("lang_split_out")
-TEMP_PREFIX = OUTPUT_DIR / "temp_results_part"
-CHECKPOINT_FILE = OUTPUT_DIR / "completed_ids.txt"
-LOG_FILE = OUTPUT_DIR / "classifier.log"
-SKIPPED_FILE = OUTPUT_DIR / "skipped.jsonl"
-
-MODEL = "deepseek-chat"
-MAX_WORKERS = 18
-BATCH_SIZE = 40
-RETRIES = 3
-MAX_LINES_PER_PART = 100000
-LONG_TEXT_LIMIT = 500
-SLEEP_BETWEEN_BATCHES = 1.0
-
-# ---------------- API KEY ----------------
-openai.api_key = "sk-33a98b12f11f4300857e5ca93bf90e24"
-openai.api_base = "https://api.deepseek.com"
-
-# ---------------- LOGGING ----------------
-OUTPUT_DIR.mkdir(exist_ok=True)
-logging.basicConfig(
-    filename=LOG_FILE,
-    level=logging.INFO,
-    format="%(asctime)s [%(levelname)s] %(message)s",
-)
-console = logging.StreamHandler()
-console.setLevel(logging.INFO)
-logging.getLogger("").addHandler(console)
-
-# ---------------- SYSTEM PROMPT ----------------
-SYSTEM_PROMPT = (
-    "You are an expert linguist trained to classify Kenyan Reddit comments by language type. "
-    "Each object contains {id, text}. For every comment, identify the dominant language category "
-    "using one of the following EXACT labels (return only one label per id):\n\n"
-    "1. 'Swahili' — The comment is written mainly or entirely in standard Swahili.\n"
-    "2. 'English and Swahili' — The comment mixes full English and full Swahili sentences or clauses.\n"
-    "3. 'Sheng' — Kenyan urban slang blending English and Swahili, with slang expressions or phonetic distortions.\n"
-    "4. 'English' — Purely English, no Swahili or Sheng words.\n\n"
-    "If uncertain between 'Sheng' and 'English and Swahili', prefer 'Sheng' when informal or slangy.\n"
-    "Return JSON list only: "
-    "[{\"id\": \"abc123\", \"language\": \"Sheng\"}, {\"id\": \"def456\", \"language\": \"Swahili\"}]\n\n"
-    "CRITICAL RULES:\n"
-    "- No markdown, explanations, or commentary.\n"
-    "- Use exactly one label.\n"
-    "- Output must be valid JSON only."
-)
-
-# ---------------- AUTO-TUNER V4 ----------------
-class AutoTuner:
-    """
-    Efficiency & latency aware tuner with adaptive ceilings and token-budgeted batching.
-
-    Inputs to adjust():
-      - success: bool
-      - rate:    comments/sec (throughput)
-      - token_rate: tokens/sec (optional, 0 if unknown)
-      - avg_latency: average seconds per batch recently (EMA-friendly)
-
-    It will:
-      * Immediately back off on repeated failures.
-      * Use EMA of rate & latency; if efficiency (rate/worker) drops >10%, back off.
-      * Slowly ramp up when stable.
-      * Raise soft ceilings every 30 minutes of stability.
-      * Apply model-aware concurrency cap = min(ceiling, floor(60 / max(0.5, avg_latency))).
-      * Adjust batch size toward a target token budget.
-    """
-
-    def __init__(self, max_workers=MAX_WORKERS, batch_size=BATCH_SIZE):
-        self.max_workers = max(1, int(max_workers))
-        self.batch_size = max(1, int(batch_size))
-
-        # Soft ceilings start at config; can grow slowly
-        self.ceiling_workers = self.max_workers
-        self.ceiling_batch   = self.batch_size
-
-        # Smoothing
-        self.ema_alpha = 0.2
-        self.ema_rate = 0.0
-        self.ema_token_rate = 0.0
-        self.ema_latency = 0.0
-
-        self.prev_ema_rate = 0.0
-        self.prev_eff = 0.0
-        self.success_streak = 0
-        self.fail_streak = 0
-        self.last_adjust = time.time()
-        self.last_ceiling_raise = time.time()
-
-        # Token budget for a batch (tune as needed)
-        self.target_batch_tokens = 3800
-
-    def _ema(self, prev, x):
-        return x if prev <= 0 else (self.ema_alpha * x + (1 - self.ema_alpha) * prev)
-
-    def adjust(self, success: bool, rate: float = 0.0, total: int = 0, token_rate: float = 0.0, avg_latency: float = 0.0):
-        now = time.time()
-
-        # Update EMAs
-        if rate > 0:
-            self.ema_rate = self._ema(self.ema_rate, rate)
-        if token_rate > 0:
-            self.ema_token_rate = self._ema(self.ema_token_rate, token_rate)
-        if avg_latency > 0:
-            self.ema_latency = self._ema(self.ema_latency, avg_latency)
-
-        # Success/failure streaks
-        if success:
-            self.success_streak += 1
-            self.fail_streak = 0
-        else:
-            self.fail_streak += 1
-            self.success_streak = 0
-
-        # Immediate backoff on repeated failures
-        if self.fail_streak >= 3:
-            old_w, old_b = self.max_workers, self.batch_size
-            self.max_workers = max(1, int(self.max_workers * 0.75))
-            self.batch_size  = max(5, int(self.batch_size * 0.8))
-            logging.warning(f"⚠️ AutoTuner: reducing load → workers {old_w}->{self.max_workers}, batch {old_b}->{self.batch_size}")
-            self.fail_streak = 0
-            self.last_adjust = now
-            return
-
-        # Efficiency check every ~2 minutes
-        if now - self.last_adjust > 120 and self.ema_rate > 0:
-            efficiency = self.ema_rate / max(self.max_workers, 1)
-            if self.prev_eff > 0:
-                delta_eff = (efficiency - self.prev_eff) / self.prev_eff
-                if delta_eff < -0.10:
-                    # efficiency per worker dropped >10% → back off gently
-                    old_w, old_b = self.max_workers, self.batch_size
-                    self.max_workers = max(1, int(self.max_workers * 0.9))
-                    self.batch_size  = max(5, int(self.batch_size * 0.95))
-                    logging.warning(f"📉 Efficiency↓ {delta_eff*100:.1f}% → workers {old_w}->{self.max_workers}, batch {old_b}->{self.batch_size}")
-                    self.last_adjust = now
-                    self.prev_eff = efficiency
-                    return
-            self.prev_eff = efficiency
-
-        # Model-aware concurrency cap by latency
-        if self.ema_latency > 0:
-            cap_by_latency = max(1, int(min(MAX_WORKERS, 180.0 / max(0.5, self.ema_latency))))
-            if self.ceiling_workers > cap_by_latency:
-                self.ceiling_workers = max(1, cap_by_latency)
-                logging.info(f"⏱️ Latency cap applied → workers ≤ {self.ceiling_workers}")
-
-        # Gradual scale up on stability
-        if self.success_streak >= 20 and now - self.last_adjust > 120:
-            old_w, old_b = self.max_workers, self.batch_size
-            new_w = min(int(self.max_workers * 1.10), self.ceiling_workers)
-            new_b = min(int(self.batch_size * 1.05), self.ceiling_batch)
-
-            if new_w > self.max_workers or new_b > self.batch_size:
-                self.max_workers, self.batch_size = max(1, new_w), max(5, new_b)
-                logging.info(f"🚀 AutoTuner: increasing load → workers {old_w}->{self.max_workers}, batch {old_b}->{self.batch_size}")
-                self.last_adjust = now
-            self.success_streak = 0
-
-        # Adaptive ceiling raise every 30 minutes with no recent fails
-        if now - self.last_ceiling_raise > 1800 and self.fail_streak == 0:
-            old_cw, old_cb = self.ceiling_workers, self.ceiling_batch
-            self.ceiling_workers = min(int(self.ceiling_workers * 1.10) + 1, 64)
-            self.ceiling_batch   = min(int(self.ceiling_batch * 1.10) + 1, 120)
-            logging.info(f"🧠 Adaptive ceiling raised → workers ≤ {self.ceiling_workers}, batch ≤ {self.ceiling_batch}")
-            self.last_ceiling_raise = now
-
-        # Token-budgeted batch sizing (only if we have token rate or rough latency)
-        if self.ema_token_rate > 0 and self.ema_rate > 0:
-            # average tokens per comment ≈ token_rate / rate
-            avg_tpc = max(1.0, self.ema_token_rate / self.ema_rate)
-            target_b = int(self.target_batch_tokens / avg_tpc)
-            target_b = min(max(5, target_b), self.ceiling_batch)
-            # Move slowly toward target
-            if target_b > self.batch_size:
-                self.batch_size = min(self.batch_size + max(1, int(0.1 * self.batch_size)), target_b)
-            elif target_b < self.batch_size:
-                self.batch_size = max(target_b, int(self.batch_size * 0.9))
-
-    def get_params(self):
-        return int(self.max_workers), int(self.batch_size)
-
-
-# ---------------- GLOBALS ----------------
-cache = {}
-done_ids = set()
-
-def iter_input_lines(path: Path):
-    """Yield non-empty lines from the input file, handling gzip transparently."""
-    path = Path(path)
-    if not path.exists():
-        logging.error(f"Input file not found: {path}")
-        return
-
-    opener = gzip.open if path.suffix == ".gz" else open
-    try:
-        with opener(path, "rt", encoding="utf-8", errors="ignore") as fh:
-            for line in fh:
-                line = line.strip()
-                if not line:
-                    continue
-                yield line
-    except OSError as exc:
-        logging.error(f"Failed to read input file {path}: {exc}")
-
-
-def validate_checkpoint():
-    """Safely handle resume logic — detect stale or incomplete checkpoints."""
-    if not CHECKPOINT_FILE.exists():
-        logging.info("No checkpoint file found — starting fresh.")
-        return set()
-
-    try:
-        with open(CHECKPOINT_FILE, "r", encoding="utf-8") as fh:
-            done = {line.strip() for line in fh if line.strip()}
-        total_lines = sum(1 for _ in iter_input_lines(INPUT_PATH))
-        pct = (len(done) / total_lines) * 100 if total_lines else 0
-
-        logging.info(f"Resuming with {len(done):,}/{total_lines:,} ({pct:.1f}%) comments already processed.")
-
-        # ✅ If checkpoint seems too large or dataset changed → force partial restart
-        if total_lines and len(done) >= total_lines:
-            logging.warning("⚠️ Checkpoint indicates all lines processed — forcing full recheck of unclassified records.")
-            return set()  # treat as fresh start, but keep old outputs
-
-        # ✅ If checkpoint covers >90% but not all, verify outputs actually exist
-        if pct > 90:
-            logging.info("Checkpoint covers >90%, verifying unprocessed records.")
-        return done
-
-    except Exception as e:
-        logging.warning(f"⚠️ Checkpoint validation failed ({e}) — starting from scratch.")
-        return set()
-
-
-def get_unprocessed_lines(path: Path, completed_ids):
-    """Stream lines that still need processing, skipping ones already in the checkpoint."""
-    for line in iter_input_lines(path):
-        try:
-            rec = json.loads(line)
-        except json.JSONDecodeError:
-            skip_stats["malformed_json"] += 1
-            continue
-
-        cid = rec.get("id") or rec.get("comment_id") or rec.get("post_id") or ""
-        cid = str(cid).strip()
-        if cid and cid in completed_ids:
-            continue
-
-        yield line
-
-
-writer_q = Queue()
-part_index = 1
-lines_in_part = 0
-
-
-# ---------------- WRITER THREAD ----------------
-def writer_thread():
-    global part_index, lines_in_part
-    current_path = f"{TEMP_PREFIX}_{part_index:03d}.jsonl"
-    while True:
-        recs = writer_q.get()
-        if recs is None:
-            break
-        with open(current_path, "a", encoding="utf-8") as f:
-            for r in recs:
-                f.write(json.dumps(r, ensure_ascii=False) + "\n")
-                lines_in_part += 1
-                with open(CHECKPOINT_FILE, "a", encoding="utf-8") as ckp:
-                    ckp.write(r["id"] + "\n")
-        if lines_in_part >= MAX_LINES_PER_PART:
-            lines_in_part = 0
-            part_index += 1
-            current_path = f"{TEMP_PREFIX}_{part_index:03d}.jsonl"
-    logging.info("Writer thread finished.")
-
-
-Thread(target=writer_thread, daemon=True).start()
-
-
-# ---------------- UTILITIES ----------------
-def safe_text_check(text):
-    if not text.strip():
-        return False
-    if '"' not in text and "'" not in text:
-        return False
-    return True
-
-
-def hash_text(text):
-    return hashlib.md5(text.encode("utf-8")).hexdigest()
-
-
-# ---------------- DEEPSEEK BATCH ----------------
-def deepseek_batch(batch):
-    """Send a batch to DeepSeek safely.
-       Handles:
-         • Full comment text (no truncation)
-         • Rate limits and retries
-         • Partial responses (retry once, then halve)
-         • Content filter rejections (skips flagged comments)
-         • Returns empty list gracefully if nothing parsed
-    """
-    time.sleep(random.uniform(0.05, 0.3))
-
-    # --- token stats for telemetry ---
-    content_texts = [b["text"] for b in batch]
-    approx_tokens = sum(estimate_tokens(t) for t in content_texts)
-
-    # --- no truncation, send full text ---
-    payload = [{"id": b["id"], "text": b["text"]} for b in batch]
-    content = json.dumps(payload, ensure_ascii=False)
-
-    last_err_msg = ""
-    for attempt in range(RETRIES):
-        start = time.time()
-        try:
-            r = openai.ChatCompletion.create(
-                model=MODEL,
-                messages=[
-                    {"role": "system", "content": SYSTEM_PROMPT},
-                    {"role": "user", "content": content},
-                ],
-                temperature=0,
-                max_tokens=1500,
-            )
-            txt = r["choices"][0]["message"]["content"].strip()
-
-            # --- try to parse model output ---
-            try:
-                out = json.loads(txt)
-            except json.JSONDecodeError:
-                s, e = txt.find("["), txt.rfind("]")
-                if s != -1 and e != -1:
-                    out = json.loads(txt[s:e + 1])
-                else:
-                    raise
-
-            # --- attach meta info for tuner ---
-            latency = time.time() - start
-            for rec in out:
-                rec["_latency"] = latency
-                rec["_tokens"] = approx_tokens
-                rec["_batch"] = len(batch)
-            return out
-
-        except Exception as e:
-            msg = str(e)
-            last_err_msg = msg
-
-            # --- handle content-filter rejections ---
-            if "Content Exists Risk" in msg or "invalid_request_error" in msg:
-                logging.warning("⚠️ DeepSeek content filter triggered — isolating offending texts.")
-                safe_results = []
-                for b in batch:
-                    try:
-                        single_payload = json.dumps([{"id": b["id"], "text": b["text"]}], ensure_ascii=False)
-                        r = openai.ChatCompletion.create(
-                            model=MODEL,
-                            messages=[
-                                {"role": "system", "content": SYSTEM_PROMPT},
-                                {"role": "user", "content": single_payload},
-                            ],
-                            temperature=0,
-                            max_tokens=1500,
-                        )
-                        txt_single = r["choices"][0]["message"]["content"].strip()
-                        try:
-                            parsed = json.loads(txt_single)
-                            safe_results.extend(parsed)
-                        except Exception as inner_parse_err:
-                            logging.warning(f"🧩 Skip one comment: parse error {inner_parse_err}")
-                            continue
-                    except Exception as inner_e:
-                        logging.warning(f"🧩 Skipping one comment due to filter: {inner_e}")
-                        continue
-
-                if safe_results:
-                    return safe_results
-
-                logging.warning("🧩 All comments in batch skipped due to content filter.")
-                return []
-
-            # --- rate limit handling ---
-            if "429" in msg or "rate limit" in msg.lower():
-                wait = 62 + random.uniform(0, 5)
-                logging.warning(f"🚫 Rate limit hit (429); pausing {wait:.1f}s to reset window")
-                time.sleep(wait)
-                continue
-
-            # --- handle partial responses ---
-            if "Response ended prematurely" in msg:
-                logging.warning("Partial response → retrying same batch once")
-                time.sleep(5)
-                try:
-                    # retry full batch once
-                    return deepseek_batch(batch)
-                except Exception as e2:
-                    logging.warning(f"Second partial → shrinking batch and retrying ({e2})")
-                    time.sleep(5)
-                    smaller_batch = batch[: max(10, len(batch) // 2)]
-                    return deepseek_batch(smaller_batch)
-
-            # --- generic transient errors ---
-            logging.warning(f"DeepSeek error (attempt {attempt+1}/{RETRIES}): {msg}")
-            time.sleep(2 + attempt)
-            continue
-
-    # --- if all retries exhausted ---
-    logging.warning(f"DeepSeek error: retries exhausted. Last error: {last_err_msg}")
-    return []
-
-
-def main():
-    start_time = time.time()
-    total = 0
-    cumulative_tokens = 0
-    batch, futures = [], []
-    synthetic_counter = 0
-
-    # ✅ Load and validate checkpoint
-    done_ids = validate_checkpoint()
-    tuner = AutoTuner(MAX_WORKERS, BATCH_SIZE)
-    max_workers, batch_size = tuner.get_params()
-    total_lines = sum(1 for _ in iter_input_lines(INPUT_PATH))
-
-    line_iter = get_unprocessed_lines(INPUT_PATH, done_ids)
-    try:
-        first_line = next(line_iter)
-    except StopIteration:
-        logging.info("All records already processed — exiting cleanly.")
-        return
-    unprocessed = itertools.chain([first_line], line_iter)
-
-    remaining_estimate = max(total_lines - len(done_ids), 0)
-    logging.info(
-        f"Starting classification on ≈{remaining_estimate:,} remaining comments out of {total_lines:,} total."
-    )
-
-    from collections import deque
-    token_history = deque()
-
-    pending_batches = {}
-
-<<<<<<< HEAD
-    def mark_skipped(records, reason):
-        if not records:
-            return 0
-        reason_key = f"skip_{reason}"
-        skip_stats[reason_key] += len(records)
-        logging.warning(
-            f"🧩 Skipping {len(records)} comment(s) due to {reason}."
-        )
-        with open(CHECKPOINT_FILE, "a", encoding="utf-8") as ckp, open(
-            SKIPPED_FILE, "a", encoding="utf-8"
-        ) as sf:
-            for item in records:
-                cid = str(item.get("id", "")).strip() or str(item.get("comment_id", "")).strip()
-                text = item.get("text", "")
-                if cid:
-                    done_ids.add(cid)
-                    ckp.write(cid + "\n")
-                sf.write(
-                    json.dumps(
-                        {
-                            "id": cid or item.get("id", ""),
-                            "text": text,
-                            "reason": reason,
-                        },
-                        ensure_ascii=False,
-                    )
-                    + "\n"
-                )
-        return len(records)
-
-=======
->>>>>>> cc617ef0
-    def drain_completed_futures():
-        nonlocal futures, pending_batches, total, max_workers, batch_size, token_history, cumulative_tokens
-        if not futures:
-            return
-
-        meta_batches = 0
-        sum_latency = 0.0
-        for fut in as_completed(list(futures)):
-            try:
-                result = fut.result()
-            except Exception as e:
-                logging.warning(f"⚠️ Worker future raised exception: {e}")
-                result = []
-
-            original_batch = pending_batches.pop(fut, [])
-
-            # --- handle empty/failed batch ---
-            if not result:
-                skip_stats["empty_batch"] += 1
-                logging.warning("⚠️ Empty batch returned — retrying in smaller chunks.")
-<<<<<<< HEAD
-                failed_records = []
-=======
->>>>>>> cc617ef0
-                try:
-                    for i in range(0, len(original_batch), 10):
-                        sub = original_batch[i:i+10]
-                        sub_result = deepseek_batch(sub)
-                        if sub_result:
-<<<<<<< HEAD
-                            sub_map = {item["id"]: item["text"] for item in sub}
-                            for r in sub_result:
-                                cid = r.get("id")
-                                if "text" not in r or not r["text"]:
-                                    r["text"] = sub_map.get(cid, "")
-                                r.pop("_latency", None)
-                                r.pop("_tokens", None)
-                                r.pop("_batch", None)
-                            writer_q.put(sub_result)
-                            for r in sub_result:
-                                text_val = r.get("text", "")
-                                if text_val:
-                                    cache[hash_text(text_val)] = r.get("language", "")
-=======
-                            writer_q.put(sub_result)
-                            for r in sub_result:
-                                cache[hash_text(r["text"])] = r.get("language", "")
->>>>>>> cc617ef0
-                                rid = str(r.get("id", "")).strip()
-                                if rid:
-                                    done_ids.add(rid)
-                            total += len(sub_result)
-<<<<<<< HEAD
-                        else:
-                            failed_records.extend(sub)
-                    continue
-                except Exception as retry_err:
-                    logging.warning(f"⚠️ Retry of empty batch failed: {retry_err}")
-                    failed_records = list(original_batch)
-                if failed_records:
-                    total += mark_skipped(failed_records, "deepseek_failure")
-=======
-                    continue
-                except Exception as retry_err:
-                    logging.warning(f"⚠️ Retry of empty batch failed: {retry_err}")
->>>>>>> cc617ef0
-                continue
-
-            # --- normal successful batch handling ---
-            lat = result[0].get("_latency", 0.0)
-            toks = result[0].get("_tokens", 0)
-            meta_batches += 1
-            sum_latency += float(lat)
-            cumulative_tokens += int(toks)
-
-            id_to_text = {item["id"]: item["text"] for item in original_batch}
-
-            for r in result:
-                cid = r["id"]
-                orig = id_to_text.get(cid, "")
-                if "text" not in r or not r["text"]:
-                    r["text"] = orig
-                r.pop("_latency", None)
-                r.pop("_tokens", None)
-                r.pop("_batch", None)
-
-            writer_q.put(result)
-            for r in result:
-                cache[hash_text(r["text"])] = r.get("language", "")
-                rid = str(r.get("id", "")).strip()
-                if rid:
-                    done_ids.add(rid)
-            total += len(result)
-
-            # --- tune dynamically ---
-            elapsed = time.time() - start_time
-            rate = total / elapsed if elapsed > 0 else 0.0
-            avg_latency = (sum_latency / meta_batches) if meta_batches else 0.0
-            token_rate = (cumulative_tokens / elapsed) if elapsed > 0 else 0.0
-            tuner.adjust(True, rate=rate, total=total,
-                         token_rate=token_rate, avg_latency=avg_latency)
-
-        futures.clear()
-        max_workers, batch_size = tuner.get_params()
-
-        # --- progress logging ---
-        elapsed = time.time() - start_time
-        rate = total / elapsed if elapsed > 0 else 0.0
-        avg_latency = (sum_latency / meta_batches) if meta_batches else 0.0
-        token_rate = (cumulative_tokens / elapsed) if elapsed > 0 else 0.0
-        eta = (total_lines - total) / rate / 3600 if rate > 0 else 0.0
-        logging.info(
-            f"✅ Progress: {total:,}/{total_lines:,} processed "
-            f"({rate:.1f}/s, {int(token_rate)} tok/s, avg_lat {avg_latency:.2f}s) "
-            f"| ETA ≈ {eta:.2f}h | batch={batch_size}, workers={max_workers}"
-        )
-
-        # --- 30-min moving-average token/s ---
-        now_ts = time.time()
-        token_history.append((now_ts, cumulative_tokens))
-        while token_history and now_ts - token_history[0][0] > 1800:
-            token_history.popleft()
-        if len(token_history) > 1:
-            old_time, old_tokens = token_history[0]
-            window_tokens = cumulative_tokens - old_tokens
-            window_time = now_ts - old_time
-            if window_time > 0:
-                moving_avg_tok_s = window_tokens / window_time
-                logging.info(f"⚡ 30-min moving-avg token/s: {moving_avg_tok_s:,.0f}")
-
-    with ProcessPoolExecutor(max_workers=max_workers) as executor:
-        for line in unprocessed:
-            try:
-                rec = json.loads(line)
-            except json.JSONDecodeError:
-                continue
-
-            cid = rec.get("id") or f"auto_{synthetic_counter + 1}"
-            synthetic_counter += 1
-            text = rec.get("body") or rec.get("text") or ""
-            if not safe_text_check(text):
-                continue
-            if len(text.split()) > LONG_TEXT_LIMIT:
-                text = " ".join(text.split()[:LONG_TEXT_LIMIT])
-
-            h = hash_text(text)
-            if h in cache:
-                lang = cache[h]
-                writer_q.put([{"id": cid, "text": text, "language": lang}])
-                done_ids.add(cid)
-                total += 1
-                continue
-
-            batch.append({"id": cid, "text": text})
-
-            # --- flush batch early if token count too high ---
-            if sum(estimate_tokens(b["text"]) for b in batch) > 7000:
-                payload = [dict(item) for item in batch]
-                fut = executor.submit(deepseek_batch, payload)
-                futures.append(fut)
-                pending_batches[fut] = payload
-                batch = []
-
-            # --- normal batch-size flush ---
-            if len(batch) >= batch_size:
-                payload = [dict(item) for item in batch]
-                fut = executor.submit(deepseek_batch, payload)
-                futures.append(fut)
-                pending_batches[fut] = payload
-                batch = []
-
-            # ---- drain futures when queue is full ----
-            if len(futures) >= max_workers * 2:
-                drain_completed_futures()
-
-        # Drain any remaining futures after input exhaustion
-        drain_completed_futures()
-
-    # ---- tail batch ----
-<<<<<<< HEAD
-    if batch:
-=======
-    if batch:
->>>>>>> cc617ef0
-        result = deepseek_batch(batch)
-        if result:
-            id_to_text = {item["id"]: item["text"] for item in batch}
-            for r in result:
-                cid = r["id"]
-                orig = id_to_text.get(cid, "")
-                if "text" not in r or not r["text"]:
-                    r["text"] = orig
-                r.pop("_latency", None)
-                r.pop("_tokens", None)
-                r.pop("_batch", None)
-            writer_q.put(result)
-            for r in result:
-                rid = str(r.get("id", "")).strip()
-                if rid:
-                    done_ids.add(rid)
-            total += len(result)
-<<<<<<< HEAD
-        else:
-            total += mark_skipped(batch, "deepseek_failure")
-=======
->>>>>>> cc617ef0
-
-    writer_q.put(None)
-    elapsed = time.time() - start_time
-    rate = total / elapsed if elapsed > 0 else 0.0
-    logging.info(f"✅ Done {total:,} new comments in {elapsed/3600:.2f}h ({rate:.1f}/s)")
-
-    # ---- split to final files ----
-    counts = {"Swahili": 0, "English and Swahili": 0,
-              "Sheng": 0, "English": 0, "Unknown": 0}
-    out_files = {
-        "Swahili": open(OUTPUT_DIR / "swahili.jsonl", "w", encoding="utf-8"),
-        "English and Swahili": open(OUTPUT_DIR / "mixed.jsonl", "w", encoding="utf-8"),
-        "Sheng": open(OUTPUT_DIR / "sheng.jsonl", "w", encoding="utf-8"),
-        "English": open(OUTPUT_DIR / "english.jsonl", "w", encoding="utf-8"),
-    }
-
-    temp_files = sorted(OUTPUT_DIR.glob("temp_results_part_*.jsonl"))
-    for part in temp_files:
-        with open(part, "r", encoding="utf-8") as fpart:
-            for line in fpart:
-                try:
-                    rec = json.loads(line)
-                    lang = rec.get("language") or rec.get("Language") or rec.get("label") or "Unknown"
-                    if lang in out_files:
-                        counts[lang] = counts.get(lang, 0) + 1
-                        out_files[lang].write(line)
-                    else:
-                        skip_stats["unexpected_label"] += 1
-                except Exception:
-                    continue
-
-    for fobj in out_files.values():
-        fobj.close()
-
-    logging.info("📊 Summary:")
-    for k, v in counts.items():
-        logging.info(f"{k:<22}: {v}")
-    logging.info(f"📁 Split files in: {OUTPUT_DIR.absolute()}")
-
-    if skip_stats:
-        logging.info("🧩 Skipped content summary:")
-        for reason, count in skip_stats.items():
-            logging.info(f"   {reason:<18}: {count:,}")
-    else:
-        logging.info("🧩 No comments were skipped due to filters or parse errors.")
-
-
-if __name__ == "__main__":
-    main()+import json
+import time
+import random
+import logging
+import hashlib
+import gzip
+import itertools
+import openai
+from concurrent.futures import ProcessPoolExecutor, as_completed
+from pathlib import Path
+from queue import Queue
+from threading import Thread
+
+# ---------------- SKIP COUNTERS ----------------
+from collections import Counter
+skip_stats = Counter()
+
+# ---- Optional accurate token counting (fallbacks to heuristic) ----
+try:
+    import tiktoken
+    _enc = tiktoken.get_encoding("cl100k_base")
+    def estimate_tokens(txt: str) -> int:
+        try:
+            return len(_enc.encode(txt))
+        except Exception:
+            # small fallback
+            return max(1, int(len(txt) / 4))
+except Exception:
+    def estimate_tokens(txt: str) -> int:
+        # heuristics: ~4 chars per token baseline for Latin scripts
+        # bias a bit higher to be safe
+        wc = len(txt.split())
+        return max(wc, int(len(txt) * 0.32))
+
+# ---------------- CONFIG ----------------
+INPUT_PATH = "kenya_clean_utf8.jsonl"  # default JSONL or JSON input
+OUTPUT_DIR = Path("lang_split_out")
+TEMP_PREFIX = OUTPUT_DIR / "temp_results_part"
+CHECKPOINT_FILE = OUTPUT_DIR / "completed_ids.txt"
+LOG_FILE = OUTPUT_DIR / "classifier.log"
+SKIPPED_FILE = OUTPUT_DIR / "skipped.jsonl"
+
+MODEL = "deepseek-chat"
+MAX_WORKERS = 18
+BATCH_SIZE = 40
+RETRIES = 3
+MAX_LINES_PER_PART = 100000
+LONG_TEXT_LIMIT = 500
+SLEEP_BETWEEN_BATCHES = 1.0
+
+# ---------------- API KEY ----------------
+openai.api_key = "sk-33a98b12f11f4300857e5ca93bf90e24"
+openai.api_base = "https://api.deepseek.com"
+
+# ---------------- LOGGING ----------------
+OUTPUT_DIR.mkdir(exist_ok=True)
+logging.basicConfig(
+    filename=LOG_FILE,
+    level=logging.INFO,
+    format="%(asctime)s [%(levelname)s] %(message)s",
+)
+console = logging.StreamHandler()
+console.setLevel(logging.INFO)
+logging.getLogger("").addHandler(console)
+
+# ---------------- SYSTEM PROMPT ----------------
+SYSTEM_PROMPT = (
+    "You are an expert linguist trained to classify Kenyan Reddit comments by language type. "
+    "Each object contains {id, text}. For every comment, identify the dominant language category "
+    "using one of the following EXACT labels (return only one label per id):\n\n"
+    "1. 'Swahili' — The comment is written mainly or entirely in standard Swahili.\n"
+    "2. 'English and Swahili' — The comment mixes full English and full Swahili sentences or clauses.\n"
+    "3. 'Sheng' — Kenyan urban slang blending English and Swahili, with slang expressions or phonetic distortions.\n"
+    "4. 'English' — Purely English, no Swahili or Sheng words.\n\n"
+    "If uncertain between 'Sheng' and 'English and Swahili', prefer 'Sheng' when informal or slangy.\n"
+    "Return JSON list only: "
+    "[{\"id\": \"abc123\", \"language\": \"Sheng\"}, {\"id\": \"def456\", \"language\": \"Swahili\"}]\n\n"
+    "CRITICAL RULES:\n"
+    "- No markdown, explanations, or commentary.\n"
+    "- Use exactly one label.\n"
+    "- Output must be valid JSON only."
+)
+
+# ---------------- AUTO-TUNER V4 ----------------
+class AutoTuner:
+    """
+    Efficiency & latency aware tuner with adaptive ceilings and token-budgeted batching.
+
+    Inputs to adjust():
+      - success: bool
+      - rate:    comments/sec (throughput)
+      - token_rate: tokens/sec (optional, 0 if unknown)
+      - avg_latency: average seconds per batch recently (EMA-friendly)
+
+    It will:
+      * Immediately back off on repeated failures.
+      * Use EMA of rate & latency; if efficiency (rate/worker) drops >10%, back off.
+      * Slowly ramp up when stable.
+      * Raise soft ceilings every 30 minutes of stability.
+      * Apply model-aware concurrency cap = min(ceiling, floor(60 / max(0.5, avg_latency))).
+      * Adjust batch size toward a target token budget.
+    """
+
+    def __init__(self, max_workers=MAX_WORKERS, batch_size=BATCH_SIZE):
+        self.max_workers = max(1, int(max_workers))
+        self.batch_size = max(1, int(batch_size))
+
+        # Soft ceilings start at config; can grow slowly
+        self.ceiling_workers = self.max_workers
+        self.ceiling_batch   = self.batch_size
+
+        # Smoothing
+        self.ema_alpha = 0.2
+        self.ema_rate = 0.0
+        self.ema_token_rate = 0.0
+        self.ema_latency = 0.0
+
+        self.prev_ema_rate = 0.0
+        self.prev_eff = 0.0
+        self.success_streak = 0
+        self.fail_streak = 0
+        self.last_adjust = time.time()
+        self.last_ceiling_raise = time.time()
+
+        # Token budget for a batch (tune as needed)
+        self.target_batch_tokens = 3800
+
+    def _ema(self, prev, x):
+        return x if prev <= 0 else (self.ema_alpha * x + (1 - self.ema_alpha) * prev)
+
+    def adjust(self, success: bool, rate: float = 0.0, total: int = 0, token_rate: float = 0.0, avg_latency: float = 0.0):
+        now = time.time()
+
+        # Update EMAs
+        if rate > 0:
+            self.ema_rate = self._ema(self.ema_rate, rate)
+        if token_rate > 0:
+            self.ema_token_rate = self._ema(self.ema_token_rate, token_rate)
+        if avg_latency > 0:
+            self.ema_latency = self._ema(self.ema_latency, avg_latency)
+
+        # Success/failure streaks
+        if success:
+            self.success_streak += 1
+            self.fail_streak = 0
+        else:
+            self.fail_streak += 1
+            self.success_streak = 0
+
+        # Immediate backoff on repeated failures
+        if self.fail_streak >= 3:
+            old_w, old_b = self.max_workers, self.batch_size
+            self.max_workers = max(1, int(self.max_workers * 0.75))
+            self.batch_size  = max(5, int(self.batch_size * 0.8))
+            logging.warning(f"⚠️ AutoTuner: reducing load → workers {old_w}->{self.max_workers}, batch {old_b}->{self.batch_size}")
+            self.fail_streak = 0
+            self.last_adjust = now
+            return
+
+        # Efficiency check every ~2 minutes
+        if now - self.last_adjust > 120 and self.ema_rate > 0:
+            efficiency = self.ema_rate / max(self.max_workers, 1)
+            if self.prev_eff > 0:
+                delta_eff = (efficiency - self.prev_eff) / self.prev_eff
+                if delta_eff < -0.10:
+                    # efficiency per worker dropped >10% → back off gently
+                    old_w, old_b = self.max_workers, self.batch_size
+                    self.max_workers = max(1, int(self.max_workers * 0.9))
+                    self.batch_size  = max(5, int(self.batch_size * 0.95))
+                    logging.warning(f"📉 Efficiency↓ {delta_eff*100:.1f}% → workers {old_w}->{self.max_workers}, batch {old_b}->{self.batch_size}")
+                    self.last_adjust = now
+                    self.prev_eff = efficiency
+                    return
+            self.prev_eff = efficiency
+
+        # Model-aware concurrency cap by latency
+        if self.ema_latency > 0:
+            cap_by_latency = max(1, int(min(MAX_WORKERS, 180.0 / max(0.5, self.ema_latency))))
+            if self.ceiling_workers > cap_by_latency:
+                self.ceiling_workers = max(1, cap_by_latency)
+                logging.info(f"⏱️ Latency cap applied → workers ≤ {self.ceiling_workers}")
+
+        # Gradual scale up on stability
+        if self.success_streak >= 20 and now - self.last_adjust > 120:
+            old_w, old_b = self.max_workers, self.batch_size
+            new_w = min(int(self.max_workers * 1.10), self.ceiling_workers)
+            new_b = min(int(self.batch_size * 1.05), self.ceiling_batch)
+
+            if new_w > self.max_workers or new_b > self.batch_size:
+                self.max_workers, self.batch_size = max(1, new_w), max(5, new_b)
+                logging.info(f"🚀 AutoTuner: increasing load → workers {old_w}->{self.max_workers}, batch {old_b}->{self.batch_size}")
+                self.last_adjust = now
+            self.success_streak = 0
+
+        # Adaptive ceiling raise every 30 minutes with no recent fails
+        if now - self.last_ceiling_raise > 1800 and self.fail_streak == 0:
+            old_cw, old_cb = self.ceiling_workers, self.ceiling_batch
+            self.ceiling_workers = min(int(self.ceiling_workers * 1.10) + 1, 64)
+            self.ceiling_batch   = min(int(self.ceiling_batch * 1.10) + 1, 120)
+            logging.info(f"🧠 Adaptive ceiling raised → workers ≤ {self.ceiling_workers}, batch ≤ {self.ceiling_batch}")
+            self.last_ceiling_raise = now
+
+        # Token-budgeted batch sizing (only if we have token rate or rough latency)
+        if self.ema_token_rate > 0 and self.ema_rate > 0:
+            # average tokens per comment ≈ token_rate / rate
+            avg_tpc = max(1.0, self.ema_token_rate / self.ema_rate)
+            target_b = int(self.target_batch_tokens / avg_tpc)
+            target_b = min(max(5, target_b), self.ceiling_batch)
+            # Move slowly toward target
+            if target_b > self.batch_size:
+                self.batch_size = min(self.batch_size + max(1, int(0.1 * self.batch_size)), target_b)
+            elif target_b < self.batch_size:
+                self.batch_size = max(target_b, int(self.batch_size * 0.9))
+
+    def get_params(self):
+        return int(self.max_workers), int(self.batch_size)
+
+
+# ---------------- GLOBALS ----------------
+cache = {}
+done_ids = set()
+
+def iter_input_lines(path: Path):
+    """Yield non-empty lines from the input file, handling gzip transparently."""
+    path = Path(path)
+    if not path.exists():
+        logging.error(f"Input file not found: {path}")
+        return
+
+    opener = gzip.open if path.suffix == ".gz" else open
+    try:
+        with opener(path, "rt", encoding="utf-8", errors="ignore") as fh:
+            for line in fh:
+                line = line.strip()
+                if not line:
+                    continue
+                yield line
+    except OSError as exc:
+        logging.error(f"Failed to read input file {path}: {exc}")
+
+
+def validate_checkpoint():
+    """Safely handle resume logic — detect stale or incomplete checkpoints."""
+    if not CHECKPOINT_FILE.exists():
+        logging.info("No checkpoint file found — starting fresh.")
+        return set()
+
+    try:
+        with open(CHECKPOINT_FILE, "r", encoding="utf-8") as fh:
+            done = {line.strip() for line in fh if line.strip()}
+        total_lines = sum(1 for _ in iter_input_lines(INPUT_PATH))
+        pct = (len(done) / total_lines) * 100 if total_lines else 0
+
+        logging.info(f"Resuming with {len(done):,}/{total_lines:,} ({pct:.1f}%) comments already processed.")
+
+        # ✅ If checkpoint seems too large or dataset changed → force partial restart
+        if total_lines and len(done) >= total_lines:
+            logging.warning("⚠️ Checkpoint indicates all lines processed — forcing full recheck of unclassified records.")
+            return set()  # treat as fresh start, but keep old outputs
+
+        # ✅ If checkpoint covers >90% but not all, verify outputs actually exist
+        if pct > 90:
+            logging.info("Checkpoint covers >90%, verifying unprocessed records.")
+        return done
+
+    except Exception as e:
+        logging.warning(f"⚠️ Checkpoint validation failed ({e}) — starting from scratch.")
+        return set()
+
+
+def get_unprocessed_lines(path: Path, completed_ids):
+    """Stream lines that still need processing, skipping ones already in the checkpoint."""
+    for line in iter_input_lines(path):
+        try:
+            rec = json.loads(line)
+        except json.JSONDecodeError:
+            skip_stats["malformed_json"] += 1
+            continue
+
+        cid = rec.get("id") or rec.get("comment_id") or rec.get("post_id") or ""
+        cid = str(cid).strip()
+        if cid and cid in completed_ids:
+            continue
+
+        yield line
+
+
+writer_q = Queue()
+part_index = 1
+lines_in_part = 0
+
+
+# ---------------- WRITER THREAD ----------------
+def writer_thread():
+    global part_index, lines_in_part
+    current_path = f"{TEMP_PREFIX}_{part_index:03d}.jsonl"
+    while True:
+        recs = writer_q.get()
+        if recs is None:
+            break
+        with open(current_path, "a", encoding="utf-8") as f:
+            for r in recs:
+                f.write(json.dumps(r, ensure_ascii=False) + "\n")
+                lines_in_part += 1
+                with open(CHECKPOINT_FILE, "a", encoding="utf-8") as ckp:
+                    ckp.write(r["id"] + "\n")
+        if lines_in_part >= MAX_LINES_PER_PART:
+            lines_in_part = 0
+            part_index += 1
+            current_path = f"{TEMP_PREFIX}_{part_index:03d}.jsonl"
+    logging.info("Writer thread finished.")
+
+
+Thread(target=writer_thread, daemon=True).start()
+
+
+# ---------------- UTILITIES ----------------
+def safe_text_check(text):
+    if not text.strip():
+        return False
+    if '"' not in text and "'" not in text:
+        return False
+    return True
+
+
+def hash_text(text):
+    return hashlib.md5(text.encode("utf-8")).hexdigest()
+
+
+# ---------------- DEEPSEEK BATCH ----------------
+def deepseek_batch(batch):
+    """Send a batch to DeepSeek safely.
+       Handles:
+         • Full comment text (no truncation)
+         • Rate limits and retries
+         • Partial responses (retry once, then halve)
+         • Content filter rejections (skips flagged comments)
+         • Returns empty list gracefully if nothing parsed
+    """
+    time.sleep(random.uniform(0.05, 0.3))
+
+    # --- token stats for telemetry ---
+    content_texts = [b["text"] for b in batch]
+    approx_tokens = sum(estimate_tokens(t) for t in content_texts)
+
+    # --- no truncation, send full text ---
+    payload = [{"id": b["id"], "text": b["text"]} for b in batch]
+    content = json.dumps(payload, ensure_ascii=False)
+
+    last_err_msg = ""
+    for attempt in range(RETRIES):
+        start = time.time()
+        try:
+            r = openai.ChatCompletion.create(
+                model=MODEL,
+                messages=[
+                    {"role": "system", "content": SYSTEM_PROMPT},
+                    {"role": "user", "content": content},
+                ],
+                temperature=0,
+                max_tokens=1500,
+            )
+            txt = r["choices"][0]["message"]["content"].strip()
+
+            # --- try to parse model output ---
+            try:
+                out = json.loads(txt)
+            except json.JSONDecodeError:
+                s, e = txt.find("["), txt.rfind("]")
+                if s != -1 and e != -1:
+                    out = json.loads(txt[s:e + 1])
+                else:
+                    raise
+
+            # --- attach meta info for tuner ---
+            latency = time.time() - start
+            for rec in out:
+                rec["_latency"] = latency
+                rec["_tokens"] = approx_tokens
+                rec["_batch"] = len(batch)
+            return out
+
+        except Exception as e:
+            msg = str(e)
+            last_err_msg = msg
+
+            # --- handle content-filter rejections ---
+            if "Content Exists Risk" in msg or "invalid_request_error" in msg:
+                logging.warning("⚠️ DeepSeek content filter triggered — isolating offending texts.")
+                safe_results = []
+                for b in batch:
+                    try:
+                        single_payload = json.dumps([{"id": b["id"], "text": b["text"]}], ensure_ascii=False)
+                        r = openai.ChatCompletion.create(
+                            model=MODEL,
+                            messages=[
+                                {"role": "system", "content": SYSTEM_PROMPT},
+                                {"role": "user", "content": single_payload},
+                            ],
+                            temperature=0,
+                            max_tokens=1500,
+                        )
+                        txt_single = r["choices"][0]["message"]["content"].strip()
+                        try:
+                            parsed = json.loads(txt_single)
+                            safe_results.extend(parsed)
+                        except Exception as inner_parse_err:
+                            logging.warning(f"🧩 Skip one comment: parse error {inner_parse_err}")
+                            continue
+                    except Exception as inner_e:
+                        logging.warning(f"🧩 Skipping one comment due to filter: {inner_e}")
+                        continue
+
+                if safe_results:
+                    return safe_results
+
+                logging.warning("🧩 All comments in batch skipped due to content filter.")
+                return []
+
+            # --- rate limit handling ---
+            if "429" in msg or "rate limit" in msg.lower():
+                wait = 62 + random.uniform(0, 5)
+                logging.warning(f"🚫 Rate limit hit (429); pausing {wait:.1f}s to reset window")
+                time.sleep(wait)
+                continue
+
+            # --- handle partial responses ---
+            if "Response ended prematurely" in msg:
+                logging.warning("Partial response → retrying same batch once")
+                time.sleep(5)
+                try:
+                    # retry full batch once
+                    return deepseek_batch(batch)
+                except Exception as e2:
+                    logging.warning(f"Second partial → shrinking batch and retrying ({e2})")
+                    time.sleep(5)
+                    smaller_batch = batch[: max(10, len(batch) // 2)]
+                    return deepseek_batch(smaller_batch)
+
+            # --- generic transient errors ---
+            logging.warning(f"DeepSeek error (attempt {attempt+1}/{RETRIES}): {msg}")
+            time.sleep(2 + attempt)
+            continue
+
+    # --- if all retries exhausted ---
+    logging.warning(f"DeepSeek error: retries exhausted. Last error: {last_err_msg}")
+    return []
+
+
+def main():
+    start_time = time.time()
+    total = 0
+    cumulative_tokens = 0
+    batch, futures = [], []
+    synthetic_counter = 0
+
+    # ✅ Load and validate checkpoint
+    done_ids = validate_checkpoint()
+    tuner = AutoTuner(MAX_WORKERS, BATCH_SIZE)
+    max_workers, batch_size = tuner.get_params()
+    total_lines = sum(1 for _ in iter_input_lines(INPUT_PATH))
+
+    line_iter = get_unprocessed_lines(INPUT_PATH, done_ids)
+    try:
+        first_line = next(line_iter)
+    except StopIteration:
+        logging.info("All records already processed — exiting cleanly.")
+        return
+    unprocessed = itertools.chain([first_line], line_iter)
+
+    remaining_estimate = max(total_lines - len(done_ids), 0)
+    logging.info(
+        f"Starting classification on ≈{remaining_estimate:,} remaining comments out of {total_lines:,} total."
+    )
+
+    from collections import deque
+    token_history = deque()
+
+    pending_batches = {}
+
+    def drain_completed_futures():
+        nonlocal futures, pending_batches, total, max_workers, batch_size, token_history, cumulative_tokens
+        if not futures:
+            return
+
+        meta_batches = 0
+        sum_latency = 0.0
+        for fut in as_completed(list(futures)):
+            try:
+                result = fut.result()
+            except Exception as e:
+                logging.warning(f"⚠️ Worker future raised exception: {e}")
+                result = []
+
+            original_batch = pending_batches.pop(fut, [])
+
+            # --- handle empty/failed batch ---
+            if not result:
+                skip_stats["empty_batch"] += 1
+                logging.warning("⚠️ Empty batch returned — retrying in smaller chunks.")
+                try:
+                    for i in range(0, len(original_batch), 10):
+                        sub = original_batch[i:i+10]
+                        sub_result = deepseek_batch(sub)
+                        if sub_result:
+                            writer_q.put(sub_result)
+                            for r in sub_result:
+                                cache[hash_text(r["text"])] = r.get("language", "")
+                                rid = str(r.get("id", "")).strip()
+                                if rid:
+                                    done_ids.add(rid)
+                            total += len(sub_result)
+                    continue
+                except Exception as retry_err:
+                    logging.warning(f"⚠️ Retry of empty batch failed: {retry_err}")
+                continue
+
+            # --- normal successful batch handling ---
+            lat = result[0].get("_latency", 0.0)
+            toks = result[0].get("_tokens", 0)
+            meta_batches += 1
+            sum_latency += float(lat)
+            cumulative_tokens += int(toks)
+
+            id_to_text = {item["id"]: item["text"] for item in original_batch}
+
+            for r in result:
+                cid = r["id"]
+                orig = id_to_text.get(cid, "")
+                if "text" not in r or not r["text"]:
+                    r["text"] = orig
+                r.pop("_latency", None)
+                r.pop("_tokens", None)
+                r.pop("_batch", None)
+
+            writer_q.put(result)
+            for r in result:
+                cache[hash_text(r["text"])] = r.get("language", "")
+                rid = str(r.get("id", "")).strip()
+                if rid:
+                    done_ids.add(rid)
+            total += len(result)
+
+            # --- tune dynamically ---
+            elapsed = time.time() - start_time
+            rate = total / elapsed if elapsed > 0 else 0.0
+            avg_latency = (sum_latency / meta_batches) if meta_batches else 0.0
+            token_rate = (cumulative_tokens / elapsed) if elapsed > 0 else 0.0
+            tuner.adjust(True, rate=rate, total=total,
+                         token_rate=token_rate, avg_latency=avg_latency)
+
+        futures.clear()
+        max_workers, batch_size = tuner.get_params()
+
+        # --- progress logging ---
+        elapsed = time.time() - start_time
+        rate = total / elapsed if elapsed > 0 else 0.0
+        avg_latency = (sum_latency / meta_batches) if meta_batches else 0.0
+        token_rate = (cumulative_tokens / elapsed) if elapsed > 0 else 0.0
+        eta = (total_lines - total) / rate / 3600 if rate > 0 else 0.0
+        logging.info(
+            f"✅ Progress: {total:,}/{total_lines:,} processed "
+            f"({rate:.1f}/s, {int(token_rate)} tok/s, avg_lat {avg_latency:.2f}s) "
+            f"| ETA ≈ {eta:.2f}h | batch={batch_size}, workers={max_workers}"
+        )
+
+        # --- 30-min moving-average token/s ---
+        now_ts = time.time()
+        token_history.append((now_ts, cumulative_tokens))
+        while token_history and now_ts - token_history[0][0] > 1800:
+            token_history.popleft()
+        if len(token_history) > 1:
+            old_time, old_tokens = token_history[0]
+            window_tokens = cumulative_tokens - old_tokens
+            window_time = now_ts - old_time
+            if window_time > 0:
+                moving_avg_tok_s = window_tokens / window_time
+                logging.info(f"⚡ 30-min moving-avg token/s: {moving_avg_tok_s:,.0f}")
+
+    with ProcessPoolExecutor(max_workers=max_workers) as executor:
+        for line in unprocessed:
+            try:
+                rec = json.loads(line)
+            except json.JSONDecodeError:
+                continue
+
+            cid = rec.get("id") or f"auto_{synthetic_counter + 1}"
+            synthetic_counter += 1
+            text = rec.get("body") or rec.get("text") or ""
+            if not safe_text_check(text):
+                continue
+            if len(text.split()) > LONG_TEXT_LIMIT:
+                text = " ".join(text.split()[:LONG_TEXT_LIMIT])
+
+            h = hash_text(text)
+            if h in cache:
+                lang = cache[h]
+                writer_q.put([{"id": cid, "text": text, "language": lang}])
+                done_ids.add(cid)
+                total += 1
+                continue
+
+            batch.append({"id": cid, "text": text})
+
+            # --- flush batch early if token count too high ---
+            if sum(estimate_tokens(b["text"]) for b in batch) > 7000:
+                payload = [dict(item) for item in batch]
+                fut = executor.submit(deepseek_batch, payload)
+                futures.append(fut)
+                pending_batches[fut] = payload
+                batch = []
+
+            # --- normal batch-size flush ---
+            if len(batch) >= batch_size:
+                payload = [dict(item) for item in batch]
+                fut = executor.submit(deepseek_batch, payload)
+                futures.append(fut)
+                pending_batches[fut] = payload
+                batch = []
+
+            # ---- drain futures when queue is full ----
+            if len(futures) >= max_workers * 2:
+                drain_completed_futures()
+
+        # Drain any remaining futures after input exhaustion
+        drain_completed_futures()
+
+    # ---- tail batch ----
+    if batch:
+        result = deepseek_batch(batch)
+        if result:
+            id_to_text = {item["id"]: item["text"] for item in batch}
+            for r in result:
+                cid = r["id"]
+                orig = id_to_text.get(cid, "")
+                if "text" not in r or not r["text"]:
+                    r["text"] = orig
+                r.pop("_latency", None)
+                r.pop("_tokens", None)
+                r.pop("_batch", None)
+            writer_q.put(result)
+            for r in result:
+                rid = str(r.get("id", "")).strip()
+                if rid:
+                    done_ids.add(rid)
+            total += len(result)
+
+    writer_q.put(None)
+    elapsed = time.time() - start_time
+    rate = total / elapsed if elapsed > 0 else 0.0
+    logging.info(f"✅ Done {total:,} new comments in {elapsed/3600:.2f}h ({rate:.1f}/s)")
+
+    # ---- split to final files ----
+    counts = {"Swahili": 0, "English and Swahili": 0,
+              "Sheng": 0, "English": 0, "Unknown": 0}
+    out_files = {
+        "Swahili": open(OUTPUT_DIR / "swahili.jsonl", "w", encoding="utf-8"),
+        "English and Swahili": open(OUTPUT_DIR / "mixed.jsonl", "w", encoding="utf-8"),
+        "Sheng": open(OUTPUT_DIR / "sheng.jsonl", "w", encoding="utf-8"),
+        "English": open(OUTPUT_DIR / "english.jsonl", "w", encoding="utf-8"),
+    }
+
+    temp_files = sorted(OUTPUT_DIR.glob("temp_results_part_*.jsonl"))
+    for part in temp_files:
+        with open(part, "r", encoding="utf-8") as fpart:
+            for line in fpart:
+                try:
+                    rec = json.loads(line)
+                    lang = rec.get("language") or rec.get("Language") or rec.get("label") or "Unknown"
+                    if lang in out_files:
+                        counts[lang] = counts.get(lang, 0) + 1
+                        out_files[lang].write(line)
+                    else:
+                        skip_stats["unexpected_label"] += 1
+                except Exception:
+                    continue
+
+    for fobj in out_files.values():
+        fobj.close()
+
+    logging.info("📊 Summary:")
+    for k, v in counts.items():
+        logging.info(f"{k:<22}: {v}")
+    logging.info(f"📁 Split files in: {OUTPUT_DIR.absolute()}")
+
+    if skip_stats:
+        logging.info("🧩 Skipped content summary:")
+        for reason, count in skip_stats.items():
+            logging.info(f"   {reason:<18}: {count:,}")
+    else:
+        logging.info("🧩 No comments were skipped due to filters or parse errors.")
+
+
+if __name__ == "__main__":
+    main()